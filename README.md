--- conflicted
+++ resolved
@@ -1,4 +1,3 @@
-<<<<<<< HEAD
 # Lilia Chess Engine
 
 Lilia is a Windows-only chess project written in modern **C++20**. It is split into the SFML-based **LiliaApp** graphical client and the standalone **liliaengine** core, which is fully UCI compatible and can be used with any UCI front-end.
@@ -39,57 +38,12 @@
    - Git (for fetching SFML via `FetchContent`)
 
 2. **Configure and build**
-=======
-# Chess Engine
 
-This is a chess engine written from scratch in C++ with a graphical user interface (GUI) built using the SFML library.
-
----
-
-## Building the Project (Windows 64-bit Only)
-
-### Prerequisites
-
-1. **Install MinGW64**: 
-   - You need to install MinGW64. We recommend following the official Microsoft guide for setting up `msys64`. Here's a helpful video to guide you through the process:
-     - [Microsoft Guide to MSYS64 Setup](https://www.youtube.com/watch?v=oC69vlWofJQ)
-
-2. **Directory Structure**:
-   - Ensure your directory looks like this:
-     ```
-     C:\path\to\your\project\Chess-Engine
-     ```
-
-### Steps to Build
-
-1. **Open the MinGW64 shell** and navigate to the folder where you want to place the project.
-
-   ```bash
-   git clone <repo-url>
-   cd Chess-Engine
-   ```
-
-2. **Configure and build** the engine in release mode with optimisation flags:
-
->>>>>>> ba4c5952
    ```bash
    cmake -S . -B build
    cmake --build build --config Release
    ```
-<<<<<<< HEAD
    The Release binaries will be placed in `build/bin/Release/`.
-=======
-
-   These commands generate a `build/` directory and compile an optimised release binary.
-
-3. **Run the engine**:
-
-   ```bash
-   build/Release/ChessEngine_Lilia-VERSION.exe
-   ```
-
-   The executable lives in `build/Release/` after a successful build.
->>>>>>> ba4c5952
 
 3. **Run**
    - `build/bin/Release/lilia_engine.exe` – console UCI engine
@@ -99,13 +53,9 @@
 - `liliaengine` speaks the [UCI protocol](https://en.wikipedia.org/wiki/Universal_Chess_Interface) and can be plugged into any UCI-compatible GUI.
 - The engine can also be linked as a library; see `examples/main.cpp` for a minimal integration example.
 
-<<<<<<< HEAD
 ## Acknowledgements
 - Graphics, windowing and audio are provided by [SFML](https://www.sfml-dev.org/).
-=======
 - This setup is currently optimized for **Windows 64-bit** architecture.
-
----
 
 ## Architecture & Design Patterns
 
@@ -123,5 +73,4 @@
 - **Singleton** for central texture management (`TextureTable`).
 - **Observer-like callbacks** from `GameManager` to notify other components of state changes.
 - **Factory** to generate fresh evaluator instances for each search thread (`EvalFactory`).
-- **Facade** through `GameView`, which offers a simplified interface to the rendering subsystem.
->>>>>>> ba4c5952
+- **Facade** through `GameView`, which offers a simplified interface to the rendering subsystem.