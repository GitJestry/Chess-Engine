--- conflicted
+++ resolved
@@ -24,18 +24,12 @@
   static std::string toLower(const std::string& s);
   static bool parseYesNoDefaultTrue(const std::string& s);
 
-<<<<<<< HEAD
   // parsed options
   core::Color m_player_color = core::Color::White;
   bool m_vs_bot = true;
   std::string m_start_fen;
-=======
-  core::Color m_playerColor = core::Color::White;
-  bool m_vsBot = true;
-  std::string m_startFen;
   int m_thinkTimeMs = 1000;  // Bot think time in milliseconds
   int m_searchDepth = 5;     // Search depth for bot
->>>>>>> 49562601
 };
 
 }  