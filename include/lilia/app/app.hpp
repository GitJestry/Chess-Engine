#pragma once

#include <string>

#include "../chess_types.hpp"

namespace lilia::app {

class App {
 public:
  App() = default;
  int run();

 private:
  void promptStartOptions();

<<<<<<< HEAD
  // input helper: parse integer with defaults and bounds
  static int parseIntInRange(const std::string& s, int defaultVal, int minVal,
                             int maxVal);

  // helpers
=======
>>>>>>> cd56be69
  static std::string trim(const std::string& s);
  static std::string toLower(const std::string& s);
  static bool parseYesNoDefaultTrue(const std::string& s);

  core::Color m_playerColor = core::Color::White;
  bool m_vsBot = true;
  std::string m_startFen;
  int m_thinkTimeMs = 1000;  // Bot think time in milliseconds
  int m_searchDepth = 5;     // Search depth for bot
};

}  <|MERGE_RESOLUTION|>--- conflicted
+++ resolved
@@ -14,14 +14,12 @@
  private:
   void promptStartOptions();
 
-<<<<<<< HEAD
   // input helper: parse integer with defaults and bounds
   static int parseIntInRange(const std::string& s, int defaultVal, int minVal,
                              int maxVal);
 
   // helpers
-=======
->>>>>>> cd56be69
+
   static std::string trim(const std::string& s);
   static std::string toLower(const std::string& s);
   static bool parseYesNoDefaultTrue(const std::string& s);
