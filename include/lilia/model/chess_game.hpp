#pragma once

#include <string>
<<<<<<< HEAD
#include <vector>
=======
#include <optional>
>>>>>>> 5f62949d

#include "../constants.hpp"
#include "move_generator.hpp"
#include "position.hpp"
#include "tt4.hpp"
#include "zobrist.hpp"

namespace lilia::model {

class ChessGame {
 public:
  ChessGame() = default;

  void setPosition(const std::string& fen);
  void buildHash();
  void doMove(core::Square from, core::Square to,
              core::PieceType promotion = core::PieceType::None);
  void doMoveUCI(const std::string& uciMove);
  std::string move_to_uci(const model::Move& m);

  bb::Piece getPiece(core::Square sq);
  const GameState& getGameState();
<<<<<<< HEAD
  const std::vector<Move>& generateLegalMoves();
  Move getMove(core::Square from, core::Square to);
=======
  std::vector<Move> generateLegalMoves();
  std::optional<Move> getMove(core::Square from, core::Square to);
>>>>>>> 5f62949d
  bool isKingInCheck(core::Color from) const;
  core::Square getRookSquareFromCastleside(CastleSide castleSide, core::Color side);
  core::Square getKingSquare(core::Color color);
  core::GameResult getResult();
  Position& getPositionRefForBot();

  void checkGameResult();

 private:
  MoveGenerator m_move_gen;
  Position m_position;
  core::GameResult m_result;
  std::vector<Move> m_pseudo_moves;
  std::vector<Move> m_legal_moves;
};

}  <|MERGE_RESOLUTION|>--- conflicted
+++ resolved
@@ -1,11 +1,8 @@
 #pragma once
 
 #include <string>
-<<<<<<< HEAD
 #include <vector>
-=======
-#include <optional>
->>>>>>> 5f62949d
+
 
 #include "../constants.hpp"
 #include "move_generator.hpp"
@@ -28,13 +25,9 @@
 
   bb::Piece getPiece(core::Square sq);
   const GameState& getGameState();
-<<<<<<< HEAD
   const std::vector<Move>& generateLegalMoves();
   Move getMove(core::Square from, core::Square to);
-=======
-  std::vector<Move> generateLegalMoves();
-  std::optional<Move> getMove(core::Square from, core::Square to);
->>>>>>> 5f62949d
+
   bool isKingInCheck(core::Color from) const;
   core::Square getRookSquareFromCastleside(CastleSide castleSide, core::Color side);
   core::Square getKingSquare(core::Color color);
