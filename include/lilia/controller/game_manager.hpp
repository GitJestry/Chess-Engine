--- conflicted
+++ resolved
@@ -56,7 +56,6 @@
   model::ChessGame& m_game;
   core::Color m_player_color = core::Color::White;
 
-<<<<<<< HEAD
   // Players: nullptr bedeutet menschlicher Spieler
   std::unique_ptr<IPlayer> m_white_player;
   std::unique_ptr<IPlayer> m_black_player;
@@ -70,25 +69,9 @@
   bool m_waiting_promotion = false;
   core::Square m_promotion_from = core::NO_SQUARE;
   core::Square m_promotion_to = core::NO_SQUARE;
-=======
-  
-  std::unique_ptr<IPlayer> m_whitePlayer;
-  std::unique_ptr<IPlayer> m_blackPlayer;
-
-  
-  std::future<model::Move> m_botFuture;
-  IPlayer* m_pendingBotPlayer = nullptr;  
-  std::atomic<bool> m_cancelBot{false};
-
-  
-  bool m_waitingPromotion = false;
-  core::Square m_promotionFrom = core::NO_SQUARE;
-  core::Square m_promotionTo = core::NO_SQUARE;
->>>>>>> 49562601
 
   std::mutex m_mutex;
 
-  
   MoveCallback onMoveExecuted_;
   PromotionCallback onPromotionRequested_;
   EndCallback onGameEnd_;
