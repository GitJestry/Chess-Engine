#pragma once

#include <atomic>
#include <memory>
#include <string>
#include <utility>
#include <vector>
#include <deque>

// Forward declaration to avoid heavy SFML header
namespace sf {
class Event;
}

// Project headers
#include "../chess_types.hpp"
#include "../constants.hpp"
#include "../model/move.hpp"
#include "../view/audio/sound_manager.hpp"
#include "../view/game_view.hpp"
#include "input_manager.hpp"
#include "time_controller.hpp"

namespace lilia::model {
class ChessGame;
struct Move;
} // namespace lilia::model

namespace lilia::controller {
class GameManager;

struct MoveView {
  model::Move move;
  core::Color moverColor;
  core::PieceType capturedType;
  view::sound::Effect sound;
  int evalCp{};
};

<<<<<<< HEAD
struct Premove {
  core::Square from;
  core::Square to;
  core::PieceType capturedType;
  core::Color capturedColor;
=======
struct TimeView {
  float white;
  float black;
  core::Color active;
>>>>>>> f830528c
};

class GameController {
public:
  explicit GameController(view::GameView &gView, model::ChessGame &game);
  ~GameController();

  void update(float dt);

  void handleEvent(const sf::Event &event);

  void render();

  // game_controller.hpp (in public:)
  /**
   * @brief Startet ein Spiel über den internen GameManager.
   * @param fen Start-FEN (default: START_FEN).
   * @param whiteIsBot true, falls der weiße Spieler ein Bot ist.
   * @param blackIsBot true, falls der schwarze Spieler ein Bot ist.
   * @param whiteThinkTimeMs Zeit in Millisekunden, die der weiße Bot maximal
   *            denken darf.
   * @param whiteDepth Suchtiefe für den weißen Bot.
   * @param blackThinkTimeMs Zeit in Millisekunden, die der schwarze Bot maximal
   *            denken darf.
   * @param blackDepth Suchtiefe für den schwarzen Bot.
   */

  void startGame(const std::string &fen = core::START_FEN,
                 bool whiteIsBot = false, bool blackIsBot = true,
                 int whiteThinkTimeMs = 1000, int whiteDepth = 5,
                 int blackThinkTimeMs = 1000, int blackDepth = 5,
                 bool useTimer = true, int baseSeconds = 0,
                 int incrementSeconds = 0);

  enum class NextAction { None, NewBot, Rematch };
  [[nodiscard]] NextAction getNextAction() const;

private:
  bool isHumanPiece(core::Square sq) const;
  bool hasCurrentLegalMove(core::Square from, core::Square to) const;

  void onMouseMove(core::MousePos pos);
  void onMousePressed(core::MousePos pos);
  void onMouseReleased(core::MousePos pos);
  void onClick(core::MousePos mousePos);

  void onDrag(core::MousePos start, core::MousePos current);

  void onDrop(core::MousePos start, core::MousePos end);

  void selectSquare(core::Square sq);
  void deselectSquare();
  void hoverSquare(core::Square sq);
  void dehoverSquare();
  void clearPremove();
  void enqueuePremove(core::Square from, core::Square to);
  void restorePremoves();

  void movePieceAndClear(const model::Move &move, bool isPlayerMove,
                         bool onClick);

  void snapAndReturn(core::Square sq, core::MousePos cur);
  void highlightLastMove();
  void clearLastMoveHighlight();

  [[nodiscard]] std::vector<core::Square>
  getAttackSquares(core::Square pieceSQ) const;
  void showAttacks(std::vector<core::Square> att);
  [[nodiscard]] bool tryMove(core::Square a, core::Square b);
  [[nodiscard]] bool isPromotion(core::Square a, core::Square b);
  [[nodiscard]] bool isSameColor(core::Square a, core::Square b);
  void showGameOver(core::GameResult res, core::Color sideToMove);

  void stepBackward();
  void stepForward();
  void resign();

  void syncCapturedPieces();

  // ---------------- Members ----------------
  view::GameView &m_game_view;    ///< Responsible for rendering.
  model::ChessGame &m_chess_game; ///< Game model containing rules and state.
  InputManager m_input_manager;   ///< Handles raw input processing.
  view::sound::SoundManager m_sound_manager; ///< Handles sfx and music

  core::Square m_promotion_square = core::NO_SQUARE;

  bool m_dragging = false;
  bool m_mouse_down = false;
  bool m_has_pending_auto_move = false;

  core::Square m_drag_from = core::NO_SQUARE;
  bool m_preview_active = false;
  core::Square m_prev_selected_before_preview = core::NO_SQUARE;
  bool m_selection_changed_on_press = false;

  std::deque<Premove> m_premove_queue;
  core::Square m_pending_from = core::NO_SQUARE;
  core::Square m_pending_to = core::NO_SQUARE;
  core::PieceType m_pending_capture_type = core::PieceType::None;
  bool m_skip_next_move_animation = false;

  core::Square m_selected_sq = core::NO_SQUARE; ///< Currently selected square.
  core::Square m_hover_sq = core::NO_SQUARE;    ///< Currently hovered square.
  std::pair<core::Square, core::Square> m_last_move_squares = {
      core::NO_SQUARE, core::NO_SQUARE}; ///< Last executed move (from -> to).

  // ---------------- New: GameManager ----------------
  std::unique_ptr<GameManager> m_game_manager;
  std::unique_ptr<TimeController> m_time_controller;
  std::atomic<int> m_eval_cp{0};

  std::vector<std::string> m_fen_history;
  std::vector<int> m_eval_history;
  std::size_t m_fen_index{0};
  std::vector<MoveView> m_move_history;
  std::vector<TimeView> m_time_history;
  NextAction m_next_action{NextAction::None};
};

} // namespace lilia::controller<|MERGE_RESOLUTION|>--- conflicted
+++ resolved
@@ -37,18 +37,15 @@
   int evalCp{};
 };
 
-<<<<<<< HEAD
 struct Premove {
   core::Square from;
   core::Square to;
   core::PieceType capturedType;
   core::Color capturedColor;
-=======
 struct TimeView {
   float white;
   float black;
   core::Color active;
->>>>>>> f830528c
 };
 
 class GameController {
