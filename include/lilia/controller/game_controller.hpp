--- conflicted
+++ resolved
@@ -27,7 +27,6 @@
   
   void render();
 
-<<<<<<< HEAD
   // game_controller.hpp (in public:)
   /**
    * @brief Startet ein Spiel über den internen GameManager.
@@ -37,10 +36,7 @@
    * @param thinkTimeMs Zeit in Millisekunden, die der Bot maximal denken darf.
    * @param depth Suchtiefe für den Bot.
    */
-=======
-  
-  
->>>>>>> cd56be69
+
   void startGame(core::Color playerColor, const std::string& fen = core::START_FEN,
                  bool vsBot = true, int thinkTimeMs = 1000, int depth = 5);
 
