--- conflicted
+++ resolved
@@ -35,11 +35,8 @@
   Entity::Position m_flip_pos{};
   float m_flip_size{0.f};
   bool m_flipped{false};
-<<<<<<< HEAD
-  ColorPaletteManager::ListenerID m_paletteListener{};
-=======
+
   ColorPaletteManager::ListenerID m_paletteListener{0};
->>>>>>> 9b6ce603
 };
 
 }  // namespace lilia::view