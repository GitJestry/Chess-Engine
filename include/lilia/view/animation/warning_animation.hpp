--- conflicted
+++ resolved
@@ -14,17 +14,11 @@
 
  private:
   Entity m_warning_highlight;
-<<<<<<< HEAD
   float m_elapsed = 0.f;                // verstrichene Zeit der Animation
   const float m_total_duration = 2.0f;  // Gesamtdauer in Sekunden
   const float m_blink_period = 0.2f;    // Periodendauer eines Blink-Zyklus (s)
   bool m_finish = false;                // existierte schon bei dir, nur zur Sicherheit
-=======
-  float m_elapsed = 0.f;               
-  const float m_totalDuration = 2.0f;  
-  const float m_blinkPeriod = 0.2f;    
-  bool m_finish = false;               
->>>>>>> 49562601
+
 };
 
 }  