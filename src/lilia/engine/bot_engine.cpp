#include "lilia/engine/bot_engine.hpp"

#include <chrono>
#include <condition_variable>
#include <iostream>
#include <memory>
#include <mutex>
#include <thread>

<<<<<<< HEAD
#include "lilia/uci/uci_helper.hpp"  // für move_to_uci falls gewünscht beim Logging
#include "lilia/model/chess_game.hpp"
=======
#include "lilia/uci/uci_helper.hpp"  
>>>>>>> 75a314d7

namespace lilia::engine {

BotEngine::BotEngine() : m_engine() {}
BotEngine::~BotEngine() = default;

static inline std::string format_top_moves(const std::vector<std::pair<model::Move, int>>& top) {
  std::string out;
  bool first = true;
  for (auto& p : top) {
    if (!first) out += ", ";
    first = false;
    out += move_to_uci(p.first) + " (" + std::to_string(p.second) + ")";
  }
  if (out.empty()) out = "<none>";
  return out;
}

SearchResult BotEngine::findBestMove(model::ChessGame& gameState, int maxDepth, int thinkMillis,
                                     std::atomic<bool>* externalCancel) {
  SearchResult res;
  auto pos = gameState.getPositionRefForBot();

  auto stopFlag = std::make_shared<std::atomic<bool>>(false);

  std::mutex m;
  std::condition_variable cv;
  bool timerStop = false;

  std::thread timer([&]() {
    if (thinkMillis <= 0) return;  
    std::unique_lock<std::mutex> lk(m);
    bool pred = cv.wait_for(lk, std::chrono::milliseconds(thinkMillis), [&] {
      return timerStop || (externalCancel && externalCancel->load());
    });
    if (!pred) {
      stopFlag->store(true);
    } else {
      if (externalCancel && externalCancel->load()) {
        stopFlag->store(true);
      }
    }
  });

  using steady_clock = std::chrono::steady_clock;
  auto t0 = steady_clock::now();
  bool engineThrew = false;
  std::string engineErr;

  try {
    auto mv = m_engine.find_best_move(pos, maxDepth, stopFlag);
    res.bestMove = mv;
  } catch (const std::exception& e) {
    engineThrew = true;
    engineErr = std::string("exception: ") + e.what();
    std::cerr << "[BotEngine] engine threw exception: " << e.what() << "\n";
    res.bestMove = std::nullopt;
  } catch (...) {
    engineThrew = true;
    engineErr = "unknown exception";
    std::cerr << "[BotEngine] engine threw unknown exception\n";
    res.bestMove = std::nullopt;
  }

  auto t1 = steady_clock::now();
  long long elapsedMs = std::chrono::duration_cast<std::chrono::milliseconds>(t1 - t0).count();

  
  {
    std::lock_guard<std::mutex> lk(m);
    timerStop = true;
  }
  cv.notify_one();
  if (timer.joinable()) timer.join();

  
  std::string reason;
  if (externalCancel && externalCancel->load()) {
    reason = "external-cancel";
  } else if (engineThrew) {
    reason = std::string("exception: ") + engineErr;
  } else if (stopFlag->load() && thinkMillis > 0 && elapsedMs >= thinkMillis) {
    reason = "timeout";
  } else {
    reason = "normal";
  }

  
  res.stats = m_engine.getLastSearchStats();
  res.topMoves = res.stats.topMoves;

  
  std::cout << "\n";
  std::cout << "[BotEngine] Search finished: depth=" << maxDepth << " time=" << elapsedMs
            << "ms threads=" << m_engine.getConfig().threads << " reason=" << reason << "\n";

  std::cout << "[BotEngine] info nodes=" << res.stats.nodes
            << " nps=" << static_cast<long long>(res.stats.nps) << " time=" << res.stats.elapsedMs
            << " bestScore=" << res.stats.bestScore;
  if (res.stats.bestMove.has_value()) {
    std::cout << " bestMove=" << move_to_uci(res.stats.bestMove.value());
  }
  std::cout << "\n";

  if (!res.stats.bestPV.empty()) {
    std::cout << "[BotEngine] pv ";
    bool first = true;
    for (auto& mv : res.stats.bestPV) {
      if (!first) std::cout << " ";
      first = false;
      std::cout << move_to_uci(mv);
    }
    std::cout << "\n";
  }

  if (!res.topMoves.empty()) {
    std::cout << "[BotEngine] topMoves " << format_top_moves(res.topMoves) << "\n";
  }

  return res;
}

const SearchStats& BotEngine::getLastSearchStats() const {
  return m_engine.getLastSearchStats();
}

}  <|MERGE_RESOLUTION|>--- conflicted
+++ resolved
@@ -7,12 +7,8 @@
 #include <mutex>
 #include <thread>
 
-<<<<<<< HEAD
 #include "lilia/uci/uci_helper.hpp"  // für move_to_uci falls gewünscht beim Logging
 #include "lilia/model/chess_game.hpp"
-=======
-#include "lilia/uci/uci_helper.hpp"  
->>>>>>> 75a314d7
 
 namespace lilia::engine {
 
