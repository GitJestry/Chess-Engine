#include "lilia/engine/search.hpp"

#include <algorithm>
#include <cassert>
#include <chrono>
#include <exception>
#include <future>
#include <iostream>
#include <limits>
#include <memory>
#include <mutex>
#include <thread>
#include <vector>

#include "lilia/engine/move_order.hpp"

namespace lilia::engine {

namespace {
struct MoveUndoGuard {
  model::Position& pos;
  bool applied = false;
  explicit MoveUndoGuard(model::Position& p) : pos(p) {}
  bool doMove(const model::Move& m) {
    applied = pos.doMove(m);
    return applied;
  }
  void rollback() {
    if (applied) {
      pos.undoMove();
      applied = false;
    }
  }
  ~MoveUndoGuard() {
    if (applied) pos.undoMove();
  }
};

struct NullUndoGuard {
  model::Position& pos;
  bool applied = false;
  explicit NullUndoGuard(model::Position& p) : pos(p) {}
  void doNull() { applied = pos.doNullMove(); }
  void rollback() {
    if (applied) {
      pos.undoNullMove();
      applied = false;
    }
  }
  ~NullUndoGuard() {
    if (applied) pos.undoNullMove();
  }
};

}  

struct SearchStoppedException : public std::exception {
  const char* what() const noexcept override { return "Search stopped"; }
};

inline void check_stop(const std::shared_ptr<std::atomic<bool>>& stopFlag) {
  if (stopFlag && stopFlag->load()) throw SearchStoppedException();
}

using steady_clock = std::chrono::steady_clock;

Search::Search(model::TT4& tt_, Evaluator& eval_, const EngineConfig& cfg_)
    : tt(tt_), mg(), cfg(cfg_), evalPtr(&eval_) {
  killers.fill(model::Move{});
  for (auto& h : history) h.fill(0);
  stopFlag.reset();
  stats = SearchStats{};
}

Search::Search(model::TT4& tt_, EvalFactory evalFactory_, const EngineConfig& cfg_)
    : tt(tt_), mg(), cfg(cfg_), evalFactory(std::move(evalFactory_)) {
  
  if (evalFactory) evalInstance = evalFactory();
  killers.fill(model::Move{});
  for (auto& h : history) h.fill(0);
  stopFlag.reset();
  stats = SearchStats{};
}

Evaluator& Search::currentEval() {
  if (evalPtr) return *evalPtr;
  
  assert(evalInstance &&
         "Evaluator not initialized; ensure factory provided or legacy Eval passed.");
  return *evalInstance;
}

int Search::signed_eval(model::Position& pos) {
  Evaluator& e = currentEval();
  int v = e.evaluate(pos);
  
  
  if (pos.state().sideToMove == core::Color::Black) return -v;
  return v;
}

static inline bool same_move(const model::Move& a, const model::Move& b) {
  return a.from == b.from && a.to == b.to && a.promotion == b.promotion;
}

static inline bool safeGenerateMoves(model::MoveGenerator& mg, model::Position& pos,
                                     std::vector<model::Move>& out) {
  
  if (out.capacity() < 128) out.reserve(128);
  out.clear();
  try {
    mg.generatePseudoLegalMoves(pos.board(), pos.state(), out);
    return true;
  } catch (const SearchStoppedException&) {
    throw;
  } catch (const std::exception& e) {
    std::cerr << "[Search] movegen exception: " << e.what() << '\n';
    out.clear();
    return false;
  } catch (...) {
    std::cerr << "[Search] movegen unknown exception\n";
    out.clear();
    return false;
  }
}

int Search::quiescence(model::Position& pos, int alpha, int beta, int ply) {
  stats.nodes++;
  if (stopFlag && stopFlag->load()) {
    int safeEval = signed_eval(pos);
    return std::clamp(safeEval, -MATE, MATE);
  }

  int stand = std::clamp(signed_eval(pos), -MATE, MATE);

  if (stand >= beta) return beta;
  if (alpha < stand) alpha = stand;

  
  std::vector<model::Move> moves_buf;
  std::vector<model::Move> caps;
  moves_buf.clear();
  caps.clear();

  if (!safeGenerateMoves(mg, pos, moves_buf)) {
    return stand;
  }

  
  caps.reserve(moves_buf.size());
  for (auto& m : moves_buf) {
    if (m.isCapture || m.promotion != core::PieceType::None) caps.push_back(m);
  }

  
  std::sort(caps.begin(), caps.end(), [&pos](const model::Move& a, const model::Move& b) {
    return mvv_lva_score(pos, a) > mvv_lva_score(pos, b);
  });

  int best = stand;
  for (auto& m : caps) {
    if (stopFlag && stopFlag->load()) break;
    if (!pos.see(m)) continue;

    MoveUndoGuard g(pos);
    if (!g.doMove(m)) continue;

    int score = -quiescence(pos, -beta, -alpha, ply + 1);  
    score = std::clamp(score, -MATE, MATE);

    
    g.rollback();

    if (score >= beta) return beta;
    if (score > alpha) alpha = score;
    if (score > best) best = score;
  }

  return best;
}

int Search::negamax(model::Position& pos, int depth, int alpha, int beta, int ply,
                    model::Move& refBest) {
  stats.nodes++;
  check_stop(stopFlag);  

  if (pos.checkInsufficientMaterial() || pos.checkMoveRule() || pos.checkRepetition()) return 0;

  if (depth <= 0) return quiescence(pos, alpha, beta, ply);

  const int origAlpha = alpha;
  const int origBeta = beta;
  int best = -MATE - 1;
  model::Move bestLocal{};

  
  model::Move ttMove{};
  bool haveTT = false;
  try {
    if (auto e = tt.probe(pos.hash())) {
      haveTT = true;
      ttMove = e->best;
      if (e->depth >= depth) {
        if (e->bound == model::Bound::Exact) return std::clamp(e->value, -MATE, MATE);
        if (e->bound == model::Bound::Lower) alpha = std::max(alpha, e->value);
        if (e->bound == model::Bound::Upper) beta = std::min(beta, e->value);
        if (alpha >= beta) return std::clamp(e->value, -MATE, MATE);
      }
    }
  } catch (...) {
    haveTT = false;
  }

  
  if (depth >= 3 && !pos.inCheck()) {
    NullUndoGuard ng(pos);
    ng.doNull();
    int nullScore = -negamax(pos, depth - 1 - 2, -beta, -beta + 1, ply + 1, refBest);
    ng.rollback();
    if (nullScore >= beta) return beta;  
  }

  
  std::vector<model::Move> moves;
  moves.clear();
  if (!safeGenerateMoves(mg, pos, moves)) {
    
    if (pos.inCheck()) return -MATE + ply;
    return 0;
  }

  std::vector<model::Move> legal;
  legal.reserve(moves.size());
  for (auto& m : moves) {
    
    MoveUndoGuard g(pos);
    if (!g.doMove(m)) continue;
    
    g.rollback();
    legal.push_back(m);
  }

  if (legal.empty()) {
    if (pos.inCheck()) return -MATE + ply;
    return 0;
  }

  
  std::vector<std::pair<int, model::Move>> scored;
  scored.reserve(legal.size());
  for (auto& m : legal) {
    int score = 0;
    if (haveTT && same_move(ttMove, m))
      score = 20000;
    else if (m.isCapture)
      score = 10000 + mvv_lva_score(pos, m);
    else if (m.promotion != core::PieceType::None)
      score = 9000;
    else if (same_move(m, killers[0]) || same_move(m, killers[1]))
      score = 8000;
    else
      score = history[m.from][m.to];
    scored.push_back({score, m});
  }
  std::sort(scored.begin(), scored.end(), [](auto& a, auto& b) { return a.first > b.first; });

  int moveCount = 0;
  for (auto& sm : scored) {
    if (stopFlag && stopFlag->load()) break;

    model::Move m = sm.second;

    MoveUndoGuard g(pos);
    if (!g.doMove(m)) continue;

    int value;
    model::Move childBest{};

    int newDepth = depth - 1;
    if (pos.inCheck()) newDepth += 1;  

    if (moveCount == 0) {
      value = -negamax(pos, newDepth, -beta, -alpha, ply + 1, childBest);
    } else {
      int reduction = 0;
      if (depth >= 3 && moveCount >= 4 && !m.isCapture && m.promotion == core::PieceType::None)
        reduction = 1;

      value = -negamax(pos, newDepth - reduction, -alpha - 1, -alpha, ply + 1, childBest);
      if (value > alpha && value < beta)
        value = -negamax(pos, newDepth, -beta, -alpha, ply + 1, childBest);
    }

    value = std::clamp(value, -MATE, MATE);

    
    g.rollback();

    if (value > best) {
      best = value;
      bestLocal = m;
    }
    if (value > alpha) alpha = value;

    if (alpha >= beta) {
      if (!m.isCapture && m.promotion == core::PieceType::None) {
        killers[1] = killers[0];
        killers[0] = m;
        history[m.from][m.to] += depth * depth;
      }
      break;
    }
    ++moveCount;
  }

  
  if (!(stopFlag && stopFlag->load())) {
    model::Bound bound;
    if (best <= origAlpha)
      bound = model::Bound::Upper;
    else if (best >= origBeta)
      bound = model::Bound::Lower;
    else
      bound = model::Bound::Exact;
    try {
      tt.store(pos.hash(), best, static_cast<int16_t>(depth), bound, bestLocal);
    } catch (...) {
      
    }
  }

  refBest = bestLocal;
  return best;
}

std::vector<model::Move> Search::build_pv_from_tt(model::Position pos, int max_len) {
  std::vector<model::Move> pv;
  for (int i = 0; i < max_len; ++i) {
    auto entry = tt.probe(pos.hash());
    if (!entry) break;  

    model::Move m = entry->best;
    if (m.from < 0 || m.to < 0) break;  

    if (!pos.doMove(m)) break;  

    pv.push_back(m);
  }
  return pv;
}

int Search::search_root_parallel(model::Position& pos, int depth,
                                 std::shared_ptr<std::atomic<bool>> stop,
                                 int maxThreads) {
  
  this->stopFlag = stop;
  stats = SearchStats{};

  auto start = steady_clock::now();

  
  std::vector<model::Move> moves;
  moves.clear();
  if (!safeGenerateMoves(mg, pos, moves)) {
    // no workers started, safe to clear stopFlag
    this->stopFlag.reset();
    return 0;
  }

  std::vector<model::Move> legal;
  legal.reserve(moves.size());
  for (auto& m : moves) {
    MoveUndoGuard g(pos);
    if (!g.doMove(m)) continue;
    g.rollback();
    legal.push_back(m);  
  }
  if (legal.empty()) {
    this->stopFlag.reset();
    return 0;
  }

  unsigned hw = std::thread::hardware_concurrency();
  if (maxThreads <= 0) maxThreads = (hw > 0 ? (int)hw : 1);
  if ((size_t)maxThreads > legal.size()) maxThreads = static_cast<int>(legal.size());

  struct RootResult {
    int score;
    model::Move move;
    SearchStats stats;
  };

  // futures for running tasks and collected results
  std::vector<std::future<RootResult>> running;
  running.reserve(maxThreads);
  std::vector<RootResult> completedResults;
  completedResults.reserve(legal.size());

<<<<<<< HEAD
  // helper to spawn a worker thread using promise/future so we can join reliably
  auto spawn_worker = [&](model::Move m, model::Position child, std::atomic<bool>* stopPtr) {
    std::promise<RootResult> prom;
    auto fut = prom.get_future();

    std::thread th([this, child = std::move(child), m = std::move(m), depth, stopPtr,
                    p = std::move(prom)]() mutable {
      // note: promise was moved into lambda capture (named 'p')
      try {
        RootResult rr{};
        Search worker(this->tt, this->evalFactory, this->cfg);
        worker.stopFlag = stopPtr;  // safe copy of pointer
        model::Move ref;
        int score = -worker.negamax(child, depth - 1, -INF, INF, 1, ref);
        rr.score = score;
        rr.move = std::move(m);
        rr.stats = worker.getStats();
        p.set_value(std::move(rr));
      } catch (const SearchStoppedException& e) {
        std::cout << "spawn worker search stopped" << std::endl;
        try {
          p.set_exception(std::make_exception_ptr(e));
        } catch (...) {
          // ignore set_exception failure
        }
      } catch (const std::exception& e) {
        try {
          p.set_exception(std::make_exception_ptr(e));
        } catch (...) {
        }
      } catch (...) {
        try {
          p.set_exception(std::make_exception_ptr(std::runtime_error("unknown worker exception")));
        } catch (...) {
        }
      }
    });

    running.emplace_back(std::move(th), std::move(fut));
=======
  auto spawn_worker = [&](model::Move m, model::Position child) {
    return std::async(std::launch::async,
                      [this, child = std::move(child), m = std::move(m), depth, stop]() mutable {
                        RootResult rr{};
                        Search worker(this->tt, this->evalFactory, this->cfg);
                        worker.stopFlag = stop;
                        model::Move ref;
                        int score = -worker.negamax(child, depth - 1, -INF, INF, 1, ref);
                        rr.score = score;
                        rr.move = std::move(m);
                        rr.stats = worker.getStatsCopy();
                        return rr;
                      });
>>>>>>> 5f62949d
  };

  
  for (size_t i = 0; i < legal.size(); ++i) {
    if (stop && stop->load()) break;

    
    model::Move m = std::move(legal[i]);
    model::Position child = pos;     
    if (!child.doMove(m)) continue;  

    // spawn worker with moved values
    running.push_back(spawn_worker(std::move(m), std::move(child)));

    
    while ((int)running.size() >= maxThreads) {
      bool foundReady = false;
      for (size_t j = 0; j < running.size(); ++j) {
        auto& fut = running[j];
        if (fut.wait_for(std::chrono::milliseconds(10)) ==
            std::future_status::ready) {
          try {
            RootResult rr = fut.get();
            completedResults.push_back(std::move(rr));
          } catch (const SearchStoppedException&) {
            std::cout << "safe generate search stopped outer" << std::endl;
          } catch (const std::exception& e) {
            std::cerr << "[Search] worker exception: " << e.what() << '\n';
          } catch (...) {
            std::cerr << "[Search] worker unknown exception\n";
          }
          
          if (j + 1 != running.size()) std::swap(running[j], running.back());
          running.pop_back();
          foundReady = true;
          break;
        }
      }
      if (!foundReady) std::this_thread::yield();
      if (stop && stop->load()) break;
    }
    if (stop && stop->load()) break;
  }

  // collect remaining running futures
  for (auto& fut : running) {

    try {
      RootResult rr = fut.get();
      completedResults.push_back(std::move(rr));
    } catch (const SearchStoppedException&) {
      std::cout << "root result bug" << std::endl;
    } catch (const std::exception& e) {
      std::cerr << "[Search] worker exception during final collect: " << e.what()
                << '\n';
    } catch (...) {
      std::cerr << "[Search] worker unknown exception during final collect\n";
    }
  }
  running.clear();

  
  int bestScore = -MATE - 1;
  model::Move bestMove{};
  std::vector<std::pair<int, model::Move>> rootCandidates;
  rootCandidates.reserve(completedResults.size());
  for (auto& rr : completedResults) {
    stats.nodes += rr.stats.nodes;
    rootCandidates.emplace_back(rr.score, std::move(rr.move));
    if (rr.score > bestScore) {
      bestScore = rr.score;
      bestMove = rootCandidates.back().second;
    }
  }

  
  auto now = steady_clock::now();
  long long elapsedMs = std::chrono::duration_cast<std::chrono::milliseconds>(now - start).count();
  stats.elapsedMs = elapsedMs;
  stats.nps = (elapsedMs > 0) ? (double)stats.nodes / (elapsedMs / 1000.0) : (double)stats.nodes;
  stats.bestScore = bestScore;
  stats.bestMove = bestMove;

  std::sort(rootCandidates.begin(), rootCandidates.end(),
            [](auto& a, auto& b) { return a.first > b.first; });
  const size_t K = 5;
  stats.topMoves.clear();
  for (size_t i = 0; i < rootCandidates.size() && i < K; ++i) {
    stats.topMoves.push_back({rootCandidates[i].second, rootCandidates[i].first});
  }

  stats.bestPV.clear();
  if (stats.bestMove.has_value()) {
    model::Position tmp = pos;
    if (tmp.doMove(stats.bestMove.value())) {
      stats.bestPV.push_back(stats.bestMove.value());
      auto rest = build_pv_from_tt(tmp, 32);
      for (auto& mv : rest) stats.bestPV.push_back(mv);
    }
  }

  // all worker threads have been joined above, safe to clear member stopFlag
  this->stopFlag.reset();

  return stats.bestScore;
}

<<<<<<< HEAD
// snapshot stats
const SearchStats& Search::getStats() const {
=======
SearchStats Search::getStatsCopy() const {
>>>>>>> 5f62949d
  return stats;
}

void Search::clearSearchState() {
  killers.fill(model::Move{});
  for (auto& h : history) h.fill(0);
  stats = SearchStats{};
}

}  <|MERGE_RESOLUTION|>--- conflicted
+++ resolved
@@ -396,7 +396,6 @@
   std::vector<RootResult> completedResults;
   completedResults.reserve(legal.size());
 
-<<<<<<< HEAD
   // helper to spawn a worker thread using promise/future so we can join reliably
   auto spawn_worker = [&](model::Move m, model::Position child, std::atomic<bool>* stopPtr) {
     std::promise<RootResult> prom;
@@ -436,21 +435,7 @@
     });
 
     running.emplace_back(std::move(th), std::move(fut));
-=======
-  auto spawn_worker = [&](model::Move m, model::Position child) {
-    return std::async(std::launch::async,
-                      [this, child = std::move(child), m = std::move(m), depth, stop]() mutable {
-                        RootResult rr{};
-                        Search worker(this->tt, this->evalFactory, this->cfg);
-                        worker.stopFlag = stop;
-                        model::Move ref;
-                        int score = -worker.negamax(child, depth - 1, -INF, INF, 1, ref);
-                        rr.score = score;
-                        rr.move = std::move(m);
-                        rr.stats = worker.getStatsCopy();
-                        return rr;
-                      });
->>>>>>> 5f62949d
+
   };
 
   
@@ -558,12 +543,9 @@
   return stats.bestScore;
 }
 
-<<<<<<< HEAD
 // snapshot stats
 const SearchStats& Search::getStats() const {
-=======
-SearchStats Search::getStatsCopy() const {
->>>>>>> 5f62949d
+
   return stats;
 }
 
