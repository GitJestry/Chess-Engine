
#include "lilia/uci/uci.hpp"

#include <algorithm>
#include <atomic>
#include <chrono>
#include <future>
#include <iostream>
#include <mutex>
#include <sstream>
#include <string>
#include <thread>
#include <vector>

#include "lilia/engine/bot_engine.hpp"
#include "lilia/model/chess_game.hpp"
#include "lilia/uci/uci_helper.hpp"  

namespace lilia {

static std::vector<std::string> split_ws(const std::string& s) {
  std::istringstream iss(s);
  std::vector<std::string> out;
  std::string tok;
  while (iss >> tok) out.push_back(tok);
  return out;
}

static std::string extract_fen_after(const std::string& line) {
  auto pos = line.find("fen");
  if (pos == std::string::npos) return "";
  pos += 3;
  while (pos < line.size() && isspace((unsigned char)line[pos])) ++pos;
  auto moves_pos = line.find(" moves ", pos);
  if (moves_pos == std::string::npos) return line.substr(pos);
  return line.substr(pos, moves_pos - pos);
}

void UCI::showOptions() {
  std::cout << "option name Hash type spin default " << m_options.hashMb
            << " min 1 max 131072\n";
  std::cout << "option name Threads type spin default " << m_options.threads
            << " min 1 max 64\n";
  std::cout << "option name Ponder type check default "
            << (m_options.ponder ? "true" : "false") << "\n";
  std::cout << "option name Move Overhead type spin default "
            << m_options.moveOverhead << " min 0 max 5000\n";
}

void UCI::setOption(const std::string& line) {
  auto tokens = split_ws(line);
  std::string name;
  std::string value;
  for (size_t i = 1; i + 1 < tokens.size(); ++i) {
    if (tokens[i] == "name") {
      size_t j = i + 1;
      std::ostringstream n;
      while (j < tokens.size() && tokens[j] != "value") {
        if (n.tellp() > 0) n << ' ';
        n << tokens[j++];
      }
      name = n.str();
    }
    if (tokens[i] == "value") {
      size_t j = i + 1;
      std::ostringstream v;
      while (j < tokens.size()) {
        if (v.tellp() > 0) v << ' ';
        v << tokens[j++];
      }
      value = v.str();
    }
  }
  if (name.empty()) return;

<<<<<<< HEAD

  if (name == "Hash") {
    int v = std::stoi(value);
    v = std::max(1, std::min(131072, v));
    m_options.hashMb = v;
  } else if (name == "Threads") {
    int v = std::stoi(value);
    v = std::max(1, std::min(64, v));
    m_options.threads = v;
  } else if (name == "Ponder") {
    std::string vl = value;
    std::transform(vl.begin(), vl.end(), vl.begin(), [](unsigned char c) { return std::tolower(c); });
    m_options.ponder = (vl == "true" || vl == "1" || vl == "on");
  } else if (name == "Move Overhead") {
    int v = std::stoi(value);
    m_options.moveOverhead = std::max(0, v);
  }
=======
  static std::map<std::string, std::string> options;
  options[name] = value;
  
>>>>>>> 3178aeaf
}

int UCI::run() {
  engine::Engine::init();
  std::string line;

  
  std::mutex stateMutex;
  std::future<lilia::model::Move> searchFuture;
  std::thread printerThread;
  std::atomic<bool> cancelToken(false);
  bool searchRunning = false;

  
  
  
  while (std::getline(std::cin, line)) {
    if (!line.empty() && line.back() == '\r') line.pop_back();
    if (line.empty()) continue;

    auto tokens = split_ws(line);
    if (tokens.empty()) continue;
    const std::string& cmd = tokens[0];

    if (cmd == "uci") {
      std::cout << "id name " << m_name << "\n";
      std::cout << "id author unknown\n";
      std::cout << "id version " << m_version << "\n";
      showOptions();
      std::cout << "uciok\n";
      continue;
    }

    if (cmd == "isready") {
      std::cout << "readyok\n";
      continue;
    }

    if (cmd == "setoption") {
      setOption(line);
      continue;
    }

    if (cmd == "ucinewgame") {
      
      continue;
    }

    if (cmd == "position") {
      if (line.find("startpos") != std::string::npos) {
        m_game.setPosition(core::START_FEN);
      } else if (line.find("fen") != std::string::npos) {
        std::string fen = extract_fen_after(line);
        if (!fen.empty()) {
          m_game.setPosition(fen);
        }
      }
      auto posMoves = line.find("moves");
      if (posMoves != std::string::npos) {
        std::string movesStr = line.substr(posMoves + 6);
        std::istringstream iss(movesStr);
        std::string moveUci;
        while (iss >> moveUci) {
          try {
            m_game.doMoveUCI(moveUci);
          } catch (...) {
            std::cerr << "[UCI] warning: applyMoveUCI failed for " << moveUci << "\n";
          }
        }
      }
      continue;
    }

    if (cmd == "go") {
      int depth = -1;
      int movetime = -1;
      int wtime = -1, btime = -1, winc = 0, binc = 0, movestogo = 0;
      bool infinite = false;
      bool ponder = false;
      for (size_t i = 1; i < tokens.size(); ++i) {
        if (tokens[i] == "depth" && i + 1 < tokens.size()) {
          depth = std::stoi(tokens[++i]);
        } else if (tokens[i] == "movetime" && i + 1 < tokens.size()) {
          movetime = std::stoi(tokens[++i]);
        } else if (tokens[i] == "wtime" && i + 1 < tokens.size()) {
          wtime = std::stoi(tokens[++i]);
        } else if (tokens[i] == "btime" && i + 1 < tokens.size()) {
          btime = std::stoi(tokens[++i]);
        } else if (tokens[i] == "winc" && i + 1 < tokens.size()) {
          winc = std::stoi(tokens[++i]);
        } else if (tokens[i] == "binc" && i + 1 < tokens.size()) {
          binc = std::stoi(tokens[++i]);
        } else if (tokens[i] == "movestogo" && i + 1 < tokens.size()) {
          movestogo = std::stoi(tokens[++i]);
        } else if (tokens[i] == "infinite") {
          infinite = true;
        } else if (tokens[i] == "ponder") {
          ponder = true;
        }
      }

      
      {
        std::lock_guard<std::mutex> lk(stateMutex);
        if (searchRunning) {
          cancelToken.store(true);
          if (printerThread.joinable()) printerThread.join();
          searchRunning = false;
          cancelToken.store(false);
        }
      }

<<<<<<< HEAD
      // determine think time
      int thinkMillis = 0;
      if (movetime > 0)
        thinkMillis = movetime;
      else if (!infinite && !(ponder && m_options.ponder)) {
        int timeLeft =
            (m_game.getGameState().sideToMove == core::Color::White ? wtime : btime);
        int inc = (m_game.getGameState().sideToMove == core::Color::White ? winc : binc);
        if (timeLeft >= 0) {
          if (movestogo > 0)
            thinkMillis = timeLeft / movestogo;
          else
            thinkMillis = timeLeft / 30;
          thinkMillis += inc;
          thinkMillis -= m_options.moveOverhead;
          if (thinkMillis < 0) thinkMillis = 0;
        }
      }

      cancelToken.store(false);
      {
        std::lock_guard<std::mutex> lk(stateMutex);
        auto cfg = m_options.toEngineConfig();
        searchFuture = std::async(
            std::launch::async,
            [this, depth, thinkMillis, &cancelToken, cfg]() -> model::Move {
              lilia::engine::BotEngine engine(cfg);
              auto res = engine.findBestMove(m_game,
                                             (depth > 0 ? depth : /*some default*/ 0),
                                             thinkMillis, &cancelToken);
              if (res.bestMove.has_value()) return res.bestMove.value();
              return model::Move{};
=======
      
      
      int thinkMillis = (movetime > 0 ? movetime : 0);

      
      cancelToken.store(false);
      {
        std::lock_guard<std::mutex> lk(stateMutex);
        
        searchFuture = std::async(
            std::launch::async, [this, depth, thinkMillis, &cancelToken]() -> model::Move {
              lilia::engine::BotEngine engine;
              auto res = engine.findBestMove(const_cast<model::ChessGame&>(m_game),
                                             (depth > 0 ? depth :  0), thinkMillis,
                                             &cancelToken);
              if (res.bestMove.has_value()) return res.bestMove.value();
              return model::Move{};  
>>>>>>> 3178aeaf
            });

        searchRunning = true;

<<<<<<< HEAD
=======
        
>>>>>>> 3178aeaf
        printerThread = std::thread([&searchFuture, &stateMutex, &searchRunning, &cancelToken]() {
          model::Move best;
          try {
            best = searchFuture.get();
          } catch (...) {
            best = model::Move{};
          }

          if (best.from >= 0 && best.to >= 0) {
            std::cout << "bestmove " << move_to_uci(best) << "\n";
          } else {
<<<<<<< HEAD
=======
            
            
            
>>>>>>> 3178aeaf
            std::cout << "bestmove 0000\n";
          }

          {
            std::lock_guard<std::mutex> lk2(stateMutex);
            searchRunning = false;
            cancelToken.store(false);
          }
        });
      }

      continue;
    }  

    if (cmd == "stop") {
      cancelToken.store(true);
      {
        std::lock_guard<std::mutex> lk(stateMutex);
        if (searchRunning && printerThread.joinable()) {
          printerThread.join();
          searchRunning = false;
          cancelToken.store(false);
        }
      }
      continue;
    }

    if (cmd == "ponderhit") {
      // no special handling needed in this simple engine
      continue;
    }

    if (cmd == "quit") {
      cancelToken.store(true);
      {
        std::lock_guard<std::mutex> lk(stateMutex);
        if (searchRunning && printerThread.joinable()) {
          printerThread.join();
        }
      }
      break;
    }

    
  }  

  
  {
    std::lock_guard<std::mutex> lk(stateMutex);
    if (searchRunning && printerThread.joinable()) printerThread.join();
  }

  return 0;
}

}  <|MERGE_RESOLUTION|>--- conflicted
+++ resolved
@@ -72,8 +72,6 @@
     }
   }
   if (name.empty()) return;
-
-<<<<<<< HEAD
 
   if (name == "Hash") {
     int v = std::stoi(value);
@@ -91,11 +89,7 @@
     int v = std::stoi(value);
     m_options.moveOverhead = std::max(0, v);
   }
-=======
-  static std::map<std::string, std::string> options;
-  options[name] = value;
-  
->>>>>>> 3178aeaf
+
 }
 
 int UCI::run() {
@@ -208,7 +202,6 @@
         }
       }
 
-<<<<<<< HEAD
       // determine think time
       int thinkMillis = 0;
       if (movetime > 0)
@@ -241,33 +234,10 @@
                                              thinkMillis, &cancelToken);
               if (res.bestMove.has_value()) return res.bestMove.value();
               return model::Move{};
-=======
-      
-      
-      int thinkMillis = (movetime > 0 ? movetime : 0);
-
-      
-      cancelToken.store(false);
-      {
-        std::lock_guard<std::mutex> lk(stateMutex);
-        
-        searchFuture = std::async(
-            std::launch::async, [this, depth, thinkMillis, &cancelToken]() -> model::Move {
-              lilia::engine::BotEngine engine;
-              auto res = engine.findBestMove(const_cast<model::ChessGame&>(m_game),
-                                             (depth > 0 ? depth :  0), thinkMillis,
-                                             &cancelToken);
-              if (res.bestMove.has_value()) return res.bestMove.value();
-              return model::Move{};  
->>>>>>> 3178aeaf
             });
 
         searchRunning = true;
 
-<<<<<<< HEAD
-=======
-        
->>>>>>> 3178aeaf
         printerThread = std::thread([&searchFuture, &stateMutex, &searchRunning, &cancelToken]() {
           model::Move best;
           try {
@@ -279,12 +249,7 @@
           if (best.from >= 0 && best.to >= 0) {
             std::cout << "bestmove " << move_to_uci(best) << "\n";
           } else {
-<<<<<<< HEAD
-=======
-            
-            
-            
->>>>>>> 3178aeaf
+
             std::cout << "bestmove 0000\n";
           }
 
