--- conflicted
+++ resolved
@@ -17,22 +17,12 @@
   m_game.setPosition(fen);
   m_cancelBot.store(false);
   m_waitingPromotion = false;
-<<<<<<< HEAD
-=======
-  int thinkTime = 5000;  
-  int depth = 2;
->>>>>>> cd56be69
-
   
   if (vsBot) {
     if (playerColor == core::Color::White) {
-<<<<<<< HEAD
-      m_whitePlayer.reset();  // human
+
+      m_whitePlayer.reset();  
       m_blackPlayer = std::make_unique<BotPlayer>(thinkTimeMs, depth);
-=======
-      m_whitePlayer.reset();  
-      m_blackPlayer = std::make_unique<BotPlayer>(thinkTime, depth);
->>>>>>> cd56be69
     } else {
       m_blackPlayer.reset();
       m_whitePlayer = std::make_unique<BotPlayer>(thinkTimeMs, depth);
