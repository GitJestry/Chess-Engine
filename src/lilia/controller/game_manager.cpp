--- conflicted
+++ resolved
@@ -17,19 +17,11 @@
   m_game.setPosition(fen);
   m_cancelBot.store(false);
   m_waitingPromotion = false;
-<<<<<<< HEAD
 
   // default: human for player color, bot for opponent (if vsBot)
   if (vsBot) {
     if (playerColor == core::Color::White) {
       m_whitePlayer.reset();  // human
-=======
-  
-  if (vsBot) {
-    if (playerColor == core::Color::White) {
-
-      m_whitePlayer.reset();  
->>>>>>> 34040e2c
       m_blackPlayer = std::make_unique<BotPlayer>(thinkTimeMs, depth);
     } else {
       m_blackPlayer.reset();
