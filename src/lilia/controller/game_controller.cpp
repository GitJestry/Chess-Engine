--- conflicted
+++ resolved
@@ -45,12 +45,8 @@
                                int thinkTimeMs, int depth) {
   m_sound_manager.playGameBegins();
   m_gameView.init(fen);
-<<<<<<< HEAD
   m_gameManager->startGame(playerColor, fen, vsBot, thinkTimeMs, depth);
-=======
   m_player_color = playerColor;
-  m_gameManager->startGame(playerColor, fen, vsBot);
->>>>>>> cd56be69
 }
 
 void GameController::handleEvent(const sf::Event& event) {
