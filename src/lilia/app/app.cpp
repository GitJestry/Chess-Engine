--- conflicted
+++ resolved
@@ -49,25 +49,11 @@
 
 void App::promptStartOptions() {
   std::cout << "Player color (white / black) [Standard: white]: ";
-<<<<<<< HEAD
-  std::string colorInput;
-  std::getline(std::cin, colorInput);
-  std::string colorNorm = toLower(trim(colorInput));
-  if (!colorNorm.empty()) {
-    if (colorNorm == "black" || colorNorm == "b")
-      m_player_color = core::Color::Black;
-    else
-      m_player_color = core::Color::White;  // anything else -> white
-  } else {
-    m_player_color = core::Color::White;
-  }
-=======
   std::string playerColorInput;
   std::getline(std::cin, playerColorInput);
   std::string normalizedColor = toLower(trim(playerColorInput));
   m_playerColor = (normalizedColor == "black" || normalizedColor == "b") ?
                       core::Color::Black : core::Color::White;
->>>>>>> 49562601
 
   std::cout << "Enemy is bot? (yes / no) [Standard: yes]: ";
   std::string botInput;
@@ -127,12 +113,8 @@
     lilia::controller::GameController gameController(gameView, chessGame);
 
     // start the game using GameController wrapper that delegates to GameManager
-<<<<<<< HEAD
-    gController.startGame(m_player_color, m_start_fen, m_vs_bot);
-=======
-    gController.startGame(m_playerColor, m_startFen, m_vsBot, m_thinkTimeMs,
-                          m_searchDepth);
->>>>>>> 49562601
+    gController.startGame(m_playerColor, m_startFen, m_vs_bot, m_think_time_ms,
+                          m_search_depth);
 
     sf::Clock clock;
     while (window.isOpen()) {
