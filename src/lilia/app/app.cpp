--- conflicted
+++ resolved
@@ -63,7 +63,6 @@
   std::cout << "Startposition as FEN [empty = Standard-Start]: ";
   std::string fenInput;
   std::getline(std::cin, fenInput);
-<<<<<<< HEAD
   std::string fenTrim = trim(fenInput);
   if (fenTrim.empty()) {
     m_startFen = core::START_FEN;
@@ -96,10 +95,6 @@
     }
     std::cout << "Please enter a number between 1 and 20.\n";
   }
-=======
-  std::string fen = trim(fenInput);
-  m_startFen = fen.empty() ? core::START_FEN : fen;
->>>>>>> cd56be69
 }
 
 int App::run() {
@@ -117,13 +112,9 @@
     lilia::view::GameView gameView(window);
     lilia::controller::GameController gameController(gameView, chessGame);
 
-<<<<<<< HEAD
     // start the game using GameController wrapper that delegates to GameManager
     gController.startGame(m_playerColor, m_startFen, m_vsBot, m_thinkTimeMs,
                           m_searchDepth);
-=======
-    gameController.startGame(m_playerColor, m_startFen, m_vsBot);
->>>>>>> cd56be69
 
     sf::Clock clock;
     while (window.isOpen()) {
