#include "lilia/model/chess_game.hpp"

#include <sstream>
#include <optional>

namespace lilia::model {

core::Square stringToSquare(const std::string& strSquare) {
  if (strSquare.size() < 2) return core::NO_SQUARE;
  char f = strSquare[0];
  char r = strSquare[1];
  if (f < 'a' || f > 'h' || r < '1' || r > '8') return core::NO_SQUARE;
  uint8_t file = static_cast<uint8_t>(f - 'a');  
  uint8_t rank = static_cast<uint8_t>(r - '1');  
  return static_cast<core::Square>(file + rank * 8);
}

inline int squareFromUCI(const std::string& sq) {
  if (sq.size() != 2) return -1;
  int file = sq[0] - 'a';
  int rank = sq[1] - '1';
  return rank * 8 + file;
}

void ChessGame::doMoveUCI(const std::string& uciMove) {
  if (uciMove.size() < 4) return;

  int from = squareFromUCI(uciMove.substr(0, 2));
  int to = squareFromUCI(uciMove.substr(2, 2));
  core::PieceType promo = core::PieceType::None;

  if (uciMove.size() == 5) {  
    char c = uciMove[4];
    switch (c) {
      case 'q':
        promo = core::PieceType::Queen;
        break;
      case 'r':
        promo = core::PieceType::Rook;
        break;
      case 'b':
        promo = core::PieceType::Bishop;
        break;
      case 'n':
        promo = core::PieceType::Knight;
        break;
      default:
        promo = core::PieceType::None;
        break;
    }
  }
  doMove(from, to, promo);
}

<<<<<<< HEAD
Move ChessGame::getMove(core::Square from, core::Square to) {
  const auto& moves = generateLegalMoves();
  for (const auto& m : moves)
=======
std::optional<Move> ChessGame::getMove(core::Square from, core::Square to) {
  std::vector<Move> moves = generateLegalMoves();
  for (const auto& m : moves) {
>>>>>>> 5f62949d
    if (m.from == from && m.to == to) return m;
  }
  return std::nullopt;
}

void ChessGame::setPosition(const std::string& fen) {
  std::istringstream iss(fen);
  std::string board, activeColor, castling, enPassant, halfmoveClock, fullmoveNumber;

  iss >> board >> activeColor >> castling >> enPassant >> halfmoveClock >> fullmoveNumber;

  
  uint8_t rank = 7;
  uint8_t file = 0;
  for (char ch : board) {
    if (ch == '/') {
      
      rank--;
      file = 0;
    } else if (std::isdigit(ch)) {
      
      file += ch - '0';
    } else {
      core::Square sq = file + rank * 8;
      core::PieceType type;
      switch (std::tolower(ch)) {
        case 'k':
          type = core::PieceType::King;
          break;
        case 'p':
          type = core::PieceType::Pawn;
          break;
        case 'n':
          type = core::PieceType::Knight;
          break;
        case 'b':
          type = core::PieceType::Bishop;
          break;
        case 'r':
          type = core::PieceType::Rook;
          break;
        case 'q':
          type = core::PieceType::Queen;
          break;
        default:
          throw std::runtime_error("Ungültiges Zeichen im FEN: " + std::string(1, ch));
      }
      m_position.board().setPiece(
          sq, {type, (std::isupper(ch) ? core::Color::White : core::Color::Black)});

      file++;
    }
  }

  
  m_position.state().sideToMove = (activeColor == "w" ? core::Color::White : core::Color::Black);

  
  uint8_t rights = 0;
  if (castling.find('K') != std::string::npos) rights |= bb::Castling::WK;
  if (castling.find('Q') != std::string::npos) rights |= bb::Castling::WQ;
  if (castling.find('k') != std::string::npos) rights |= bb::Castling::BK;
  if (castling.find('q') != std::string::npos) rights |= bb::Castling::BQ;

  m_position.state().castlingRights = rights;

  if (enPassant == "-") {
    m_position.state().enPassantSquare = core::NO_SQUARE;  
  } else {
    m_position.state().enPassantSquare = stringToSquare(enPassant);
  }

  
  m_position.state().halfmoveClock = std::stoi(halfmoveClock);

  
  m_position.state().fullmoveNumber = std::stoi(fullmoveNumber);

  m_position.buildHash();
}

void ChessGame::buildHash() {
  m_position.buildHash();
}

const std::vector<Move>& ChessGame::generateLegalMoves() {
  m_pseudo_moves.clear();
  m_legal_moves.clear();
  m_move_gen.generatePseudoLegalMoves(m_position.board(), m_position.state(), m_pseudo_moves);
  for (const auto& m : m_pseudo_moves) {
    if (m_position.doMove(m)) {
      m_position.undoMove();
      m_legal_moves.push_back(m);
    }
  }
  return m_legal_moves;
}

const GameState& ChessGame::getGameState() {
  return m_position.state();
}

core::Square ChessGame::getRookSquareFromCastleside(CastleSide castleSide, core::Color side) {
  if (castleSide == CastleSide::KingSide) {
    if (side == core::Color::White)
      return static_cast<core::Square>(7);
    else
      return static_cast<core::Square>(63);

  } else if (castleSide == CastleSide::QueenSide) {
    if (side == core::Color::White)
      return static_cast<core::Square>(0);
    else
      return static_cast<core::Square>(56);
  }
  return core::NO_SQUARE;
}

core::Square ChessGame::getKingSquare(core::Color color) {
  bb::Bitboard kbb = m_position.board().pieces(color, core::PieceType::King);
  core::Square ksq = static_cast<core::Square>(bb::ctz64(kbb));
  return ksq;
}

void ChessGame::checkGameResult() {
  if (generateLegalMoves().empty()) {
    if (isKingInCheck(m_position.state().sideToMove))
      m_result = core::GameResult::CHECKMATE;
    else
      m_result = core::GameResult::STALEMATE;
  }
  if (m_position.checkInsufficientMaterial()) m_result = core::GameResult::INSUFFICIENT;
  if (m_position.checkMoveRule()) m_result = core::GameResult::MOVERULE;
  if (m_position.checkRepetition()) m_result = core::GameResult::REPETITION;
}

core::GameResult ChessGame::getResult() {
  return m_result;
}

bb::Piece ChessGame::getPiece(core::Square sq) {
  bb::Piece none;
  if (m_position.board().getPiece(sq).has_value()) return m_position.board().getPiece(sq).value();
  return none;
}

void ChessGame::doMove(core::Square from, core::Square to, core::PieceType promotion) {
  for (const auto& m : generateLegalMoves())
    if (m.from == from && m.to == to && m.promotion == promotion) m_position.doMove(m);
}

bool ChessGame::isKingInCheck(core::Color from) const {
  bb::Bitboard kbb = m_position.board().pieces(from, core::PieceType::King);
  core::Square ksq = static_cast<core::Square>(bb::ctz64(kbb));
  return m_position.isSquareAttacked(ksq, ~from);
}

Position& ChessGame::getPositionRefForBot() {
  return m_position;
}
}  <|MERGE_RESOLUTION|>--- conflicted
+++ resolved
@@ -52,15 +52,10 @@
   doMove(from, to, promo);
 }
 
-<<<<<<< HEAD
 Move ChessGame::getMove(core::Square from, core::Square to) {
   const auto& moves = generateLegalMoves();
   for (const auto& m : moves)
-=======
-std::optional<Move> ChessGame::getMove(core::Square from, core::Square to) {
-  std::vector<Move> moves = generateLegalMoves();
-  for (const auto& m : moves) {
->>>>>>> 5f62949d
+
     if (m.from == from && m.to == to) return m;
   }
   return std::nullopt;
