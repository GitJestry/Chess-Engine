--- conflicted
+++ resolved
@@ -121,11 +121,6 @@
 
   m_position.state().castlingRights = rights;
 
-<<<<<<< HEAD
-  // en passant: en-passant square taken from FEN
-=======
-  
->>>>>>> 9735e602
   if (enPassant == "-") {
     m_position.state().enPassantSquare = core::NO_SQUARE;  
   } else {
