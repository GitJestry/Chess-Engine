--- conflicted
+++ resolved
@@ -731,46 +731,6 @@
     }
     g_prevLeftDown = leftDown;
   }
-
-<<<<<<< HEAD
-  // --- Toast render ("Copied") inside this view ---
-  if (g_toastVisible) {
-    float t = g_toastClock.getElapsedTime().asSeconds();
-    if (t >= kToastDur) {
-      g_toastVisible = false;
-    } else {
-      float alpha = 1.f;
-      if (t > kToastDur - kToastFade) alpha = std::clamp((kToastDur - t) / kToastFade, 0.f, 1.f);
-
-      sf::Text msg("Copied", m_font, 14);
-      auto mb = msg.getLocalBounds();
-      float padX = 14.f, padY = 8.f;
-      sf::Vector2f sz(mb.width + padX * 2.f, mb.height + padY * 2.f);
-
-      // bottom-center of the sidebar panel
-      sf::Vector2f pos(snapf((m_width - sz.x) * 0.5f), snapf(m_height - kFooterH - sz.y - 10.f));
-
-      sf::RectangleShape bg({sz.x, sz.y});
-      bg.setPosition(pos);
-      sf::Color bgCol = constant::COL_TOOLTIP_BG;
-      bgCol.a = static_cast<sf::Uint8>(alpha * 220);
-      bg.setFillColor(bgCol);
-      bg.setOutlineThickness(1.f);
-      sf::Color outlineCol = constant::COL_BORDER_LIGHT;
-      outlineCol.a = static_cast<sf::Uint8>(alpha * 200);
-      bg.setOutlineColor(outlineCol);
-      window.draw(bg);
-
-      sf::Color msgCol = m_toastTextColor;
-      msgCol.a = static_cast<sf::Uint8>(alpha * 255);
-      msg.setFillColor(msgCol);
-      msg.setPosition(snapf(pos.x + padX - mb.left), snapf(pos.y + padY - mb.top));
-      window.draw(msg);
-    }
-  }
-
-=======
->>>>>>> 541d9d2e
   window.setView(oldView);
 }
 
