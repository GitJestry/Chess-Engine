--- conflicted
+++ resolved
@@ -33,13 +33,9 @@
                                         {openImg.getSize().x / 2, openImg.getSize().y / 2});
   }
   m_window.setMouseCursor(m_cursor_default);
-<<<<<<< HEAD
-=======
   m_history_overlay.setTexture(
       TextureTable::getInstance().get(constant::STR_TEXTURE_HISTORY_OVERLAY));
   m_history_overlay.setScale(constant::WINDOW_PX_SIZE, constant::WINDOW_PX_SIZE);
->>>>>>> a93fd277
-
   layout(m_window.getSize().x, m_window.getSize().y);
 }
 
