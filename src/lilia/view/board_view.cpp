--- conflicted
+++ resolved
@@ -189,19 +189,11 @@
 }
 
 void BoardView::onPaletteChanged() {
-<<<<<<< HEAD
-  auto pos = getPosition();
-  m_board.init(TextureTable::getInstance().get(constant::STR_TEXTURE_WHITE),
-               TextureTable::getInstance().get(constant::STR_TEXTURE_BLACK),
-               TextureTable::getInstance().get(constant::STR_TEXTURE_TRANSPARENT));
-  setPosition(pos);
-=======
   m_board.init(TextureTable::getInstance().get(constant::STR_TEXTURE_WHITE),
                TextureTable::getInstance().get(constant::STR_TEXTURE_BLACK),
                TextureTable::getInstance().get(constant::STR_TEXTURE_TRANSPARENT));
   m_board.setFlipped(m_flipped);
   setPosition(getPosition());
->>>>>>> 9b6ce603
 }
 
 void BoardView::renderBoard(sf::RenderWindow& window) {
